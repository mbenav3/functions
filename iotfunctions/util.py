# *****************************************************************************
# © Copyright IBM Corp. 2018.  All Rights Reserved.
#
# This program and the accompanying materials
# are made available under the terms of the Apache V2.0
# which accompanies this distribution, and is available at
# http://www.apache.org/licenses/LICENSE-2.0
#
# *****************************************************************************

import os
import tempfile
import dill as pickle
import requests
import datetime
from urllib.parse import quote, urlparse
from base64 import b64encode
import hashlib
import hmac
import re
from lxml import etree
import logging
import pandas as pd

logger = logging.getLogger(__name__)
try:
    import ibm_boto3
    from ibm_boto3.s3.transfer import S3Transfer
    from ibm_botocore.client import Config
<<<<<<< HEAD
except (ImportError, ModuleNotFoundError):
=======
except BaseException:
>>>>>>> 726e6f2c
    IBMBOTO_INSTALLED = False
    msg = 'ibm_boto3 is not installed. Use HMAC credentials to communicate with COS.'
    logger.info(msg)
else:
    IBMBOTO_INSTALLED = True


def adjust_probabilities(p_list):
    '''
    Adjust a list of probabilties to ensure that they sum to 1
    '''

    if p_list is None or len(p_list) == 0:
        out = None
    else:
        total = sum(p_list)
        if total == 1:
            out = p_list
        elif total == 0:
            raise ValueError('Probabilities may not sum to zero')
        else:
            out = [x / total for x in p_list]

    return out


def build_grouper(freq,
                  timestamp,
                  entity_id=None,
                  dimensions=None,
                  custom_calendar_keys=None,
                  ):
    '''
    Build a pandas grouper from columns and frequecy metadata.
    
    Parameters
    -----------
    
    freq : str
    pandas frequency string
    
    timestamp: str
    name of timestamp column to group by
    
    entity_id: str
    column name for the entity_id if entity id is included in group by
    e.g. device_id

    dimensions: list of strs
    column names for the dimensions to be included in group by
    e.g. ['company','city']

    custom_calendar_keys: list of strs
    column names for the custom calendar keys to be included in group by
    e.g. ['shift']
    
    '''

    grouper = []

    if dimensions is None:
        dimensions = []

    if entity_id is not None:
        grouper.append(pd.Grouper(key=entity_id))

    grouper.append(pd.Grouper(key=timestamp,
                              freq=freq))
    for d in dimensions:
        grouper.append(pd.Grouper(key=d))

    return grouper


def categorize_args(categories, catch_all, *args):
    '''
    Separate objects passed as arguments into a dictionary of categories
    
    members of categories are identified by a bool property or by
    being instances of a class
    
    example:
    
    categories = [('constant','is_ui_control',None),
                  ('granularity','is_granularity',None),
                  ('function','is_function',None),
                  ('column',None,Column)]
    '''

    meta = {}
    if catch_all is not None:
        meta[catch_all] = set()
    logger.debug('categorizing arguments')
    uncat = set(args)
    for (group, attr, cls) in categories:
        meta[group] = set()

        for a in args:
            if attr is not None:
                try:
                    is_group = getattr(a, attr)
                except AttributeError:
                    is_group = False
            else:
                is_group = False

            if is_group:
                meta[group].add(a)
                uncat.remove(a)
            elif cls is not None and isinstance(a, cls):
                meta[group].add(a)
                uncat.remove(a)

    for a in uncat:
        meta[catch_all].add(a)

    return meta


def compare_dataframes(dfl, dfr, cols=None):
    '''
    Explain the differences between 2 dataframes
    '''

    if cols is None:
        cols = list(dfl.columns)

    differences = 0
    trace = ''
    if len(dfl.index) != len(dfr.index):
        msg = 'Row count: %s vs %s' % (dfl.index, dfr.index)
        trace = trace + msg
        differences += abs(len(dfl.index) - len(dfr.index))
    missing_l = set(cols) - set(dfl.columns)
    if len(missing_l) != 0:
        msg = 'dfl is missing columns: %s' % missing_l
        trace = trace + msg
        cols = [x for x in cols if x not in missing_l]
        differences += len(missing_l) * len(dfl.index)
    missing_r = set(cols) - set(dfr.columns)
    if len(missing_r) != 0:
        msg = 'dfr is missing columns: %s' % missing_r
        trace = trace + msg
        cols = [x for x in cols if x not in missing_r]
        differences += len(missing_r) * len(dfr.index)

    dfl = dfl[cols].reindex()
    dfr = dfr[cols].reindex()

    dfs = {'dfl': dfl,
           'dfr': dfr}
    df = pd.concat(dfs)
    total_rows = len(df.index)
    df = df.drop_duplicates(keep=False)
    if total_rows - len(df.index) > 0:
        msg = 'Rows with different contents:%s' % (total_rows - len(df.index))
        trace = trace + msg
        differences = differences + total_rows - len(df.index)

    return (differences, trace, df)


class CosClient:
    '''
    Cloud Object Storage client
    '''

    def __init__(self, credentials):
        self._cod_hmac_access_key_id = credentials['objectStorage']['username']
        self._cod_hmac_secret_access_key = credentials['objectStorage']['password']
        self._cos_region = credentials['objectStorage']['region']
        self._cos_endpoint = credentials['config']['objectStorageEndpoint']

        if self._cos_region is None or len(self._cos_region.strip()) == 0:
            self._cos_region = 'any-region'

    # hashing and signing methods
    def _hash(self, key, msg):
        return hmac.new(key, msg.encode('utf-8'), hashlib.sha256).digest()

    # region is a wildcard value that takes the place of the AWS region value
    # as COS doen't use the same conventions for regions, this parameter can accept any string
    def _create_signature_key(self, key, datestamp, region, service):
        keyDate = self._hash(('AWS4' + key).encode('utf-8'), datestamp)
        keyString = self._hash(keyDate, region)
        keyService = self._hash(keyString, service)
        keySigning = self._hash(keyService, 'aws4_request')
        return keySigning

    def _cos_api_request(self, http_method, bucket, key, request_parameters=None, payload='', extra_headers=None,
                         binary=False):
        if extra_headers is None:
            extra_headers = {}
        # it seems region is not used by IBM COS and can be any string (but cannot be None below still)
        if any([(var is None or len(var.strip()) == 0) for var in
                [self._cod_hmac_access_key_id, self._cod_hmac_secret_access_key, self._cos_endpoint, bucket]]):
            logger.warning('write COS is disabled because not all COS config environment variables are set')
            return None
        # assemble the standardized request

        time = datetime.datetime.utcnow()
        timestamp = time.strftime('%Y%m%dT%H%M%SZ')
        datestamp = time.strftime('%Y%m%d')

        url = urlparse(self._cos_endpoint)
        host = url.netloc

        payload_hash = hashlib.sha256(str.encode(payload) if isinstance(payload, str) else payload).hexdigest()
        standardized_resource = '/'
        if bucket is not None:
            standardized_resource += bucket
        if key is not None:
            standardized_resource += '/' + key
        if request_parameters is None:
            standardized_querystring = ''
        else:
            standardized_querystring = '&'.join(
                ['%s=%s' % (quote(k, safe=''), quote(v, safe='')) for k, v in request_parameters.items()])

        all_headers = {'host': host, 'x-amz-content-sha256': payload_hash, 'x-amz-date': timestamp}
        all_headers.update({k.lower(): v for k, v in extra_headers.items()})
        standardized_headers = ''
        for header in sorted(all_headers.keys()):
            standardized_headers += '%s:%s\n' % (header, all_headers[header])
        signed_headers = ';'.join(sorted(all_headers.keys()))
        # standardized_headers = 'host:' + host + '\n' + 'x-amz-content-sha256:' + payload_hash + '\n' +
        # 'x-amz-date:' + timestamp + '\n'
        # signed_headers = 'host;x-amz-content-sha256;x-amz-date'

        standardized_request = (http_method + '\n' +
                                standardized_resource + '\n' +
                                standardized_querystring + '\n' +
                                standardized_headers + '\n' +
                                signed_headers + '\n' +
                                payload_hash)

        # logging.debug('standardized_request=\n%s' % standardized_request)

        # assemble string-to-sign
        hashing_algorithm = 'AWS4-HMAC-SHA256'
        credential_scope = datestamp + '/' + self._cos_region + '/' + 's3' + '/' + 'aws4_request'
        sts = (hashing_algorithm + '\n' +
               timestamp + '\n' +
               credential_scope + '\n' +
               hashlib.sha256(str.encode(standardized_request)).hexdigest())

        # logging.debug('string-to-sign=\n%s' % sts)

        # generate the signature
        signature_key = self._create_signature_key(self._cod_hmac_secret_access_key, datestamp, self._cos_region, 's3')
        signature = hmac.new(signature_key,
                             sts.encode('utf-8'),
                             hashlib.sha256).hexdigest()

        # logging.debug('signature=\n%s' % signature)

        # assemble all elements into the 'authorization' header
        v4auth_header = (hashing_algorithm + ' ' +
                         'Credential=' + self._cod_hmac_access_key_id + '/' + credential_scope + ', ' +
                         'SignedHeaders=' + signed_headers + ', ' +
                         'Signature=' + signature)

        # logging.debug('v4auth_header=\n%s' % v4auth_header)

        # the 'requests' package autmatically adds the required 'host' header
        headers = all_headers.copy()
        headers.pop('host')
        headers['Authorization'] = v4auth_header
        # headers = {'x-amz-content-sha256': payload_hash, 'x-amz-date': timestamp, 'Authorization': v4auth_header}

        if standardized_querystring == '':
            request_url = self._cos_endpoint + standardized_resource
        else:
            request_url = self._cos_endpoint + standardized_resource + '?' + standardized_querystring

        # logging.debug('request_url=%s' % request_url)

        if http_method == 'GET':
            resp = requests.get(request_url, headers=headers, timeout=30)
        elif http_method == 'DELETE':
            resp = requests.delete(request_url, headers=headers, timeout=30)
        elif http_method == 'POST':
            resp = requests.post(request_url, headers=headers, data=payload, timeout=30)
        elif http_method == 'PUT':
            resp = requests.put(request_url, headers=headers, data=payload, timeout=30)
        else:
            raise RuntimeError('unsupported_http_method=%s' % http_method)

        if resp.status_code != requests.codes.ok and not (
                resp.status_code == requests.codes.no_content and http_method == 'DELETE'):
            logger.warning('error cos_api_request: request_url=%s, http_method=%s, status_code=%s, response_text=%s' %
                           (request_url, http_method, str(resp.status_code), str(resp.text)))
            return None

        return resp.content if binary else resp.text

    def cos_get(self, key, bucket, request_parameters=None, binary=False):

        response = self._cos_api_request('GET', bucket=bucket, key=key, request_parameters=request_parameters,
                                         binary=binary)
        if response is not None:
            response = pickle.loads(response)

        return response

    def cos_find(self, prefix, bucket):
        result = self.cos_get(key=None, bucket=bucket, request_parameters={'list-type': '2', 'prefix': prefix})
        if result is None:
            return []

        root = etree.fromstring(str.encode(result))
        return [elem.text for elem in root.findall('Contents/Key', root.nsmap)]

    def cos_put(self, key, payload, bucket, binary=False):
        if payload is not None:
            payload = pickle.dumps(payload)
        else:
            payload = ''

        return self._cos_api_request('PUT', bucket=bucket, key=key, payload=payload, binary=binary)

    def cos_delete(self, key, bucket):
        return self._cos_api_request('DELETE', bucket=bucket, key=key)

    def cos_delete_multiple(self, keys, bucket):
        if keys is None or len(keys) == 0:
            return ''

        payload = '<?xml version="1.0" encoding="UTF-8"?><Delete>'
        for key in keys:
            payload += '<Object><Key>%s</Key></Object>' % key
        payload += '</Delete>'

        md5 = hashlib.md5(str.encode(payload)).digest()
        base64 = b64encode(md5).decode()
        logger.debug('content-md5: %s' % base64)

        extra_headers = {
            'Content-Type': 'text/plain; charset=utf-8',
            'Content-MD5': base64
        }

        request_parameters = {'delete': ''}
        return self._cos_api_request('POST', bucket=bucket, key=None, payload=payload,
                                     request_parameters=request_parameters, extra_headers=extra_headers)


def cosSave(obj, bucket, filename, credentials):
    '''
    Use IAM credentials to write an object to Cloud Object Storage
    '''
    try:
        fhandle, fname = tempfile.mkstemp("cosfile")
        os.close(fhandle)
        with open(fname, 'wb') as file_obj:
            pickle.dump(obj, file_obj)
        transfer = getCosTransferAgent(credentials)
        transfer.upload_file(fname, bucket, filename)
        os.unlink(fname)

    except Exception as ex:
        logging.exception(ex)
    return filename


def cosLoad(bucket, filename, credentials):
    '''
    Use IAM credentials to read an object from Cloud Object Storage
    '''
    try:
        fhandle, fname = tempfile.mkstemp("cosfile")
        os.close(fhandle)
        transfer = getCosTransferAgent(credentials)
        transfer.download_file(bucket, filename, fname)
        with open(fname, 'rb') as file_obj:
            answer = pickle.load(file_obj)
        os.unlink(fname)
        return answer

    except Exception as ex:
        logging.exception(ex)


def getCosTransferAgent(credentials):
    '''
    Use IAM credentials to obtain a Cloud Object Storage transfer agent object
    '''
    if IBMBOTO_INSTALLED:
        endpoints = requests.get(credentials.get('endpoints')).json()
        iam_host = (endpoints['identity-endpoints']['iam-token'])
        cos_host = (endpoints['service-endpoints']['cross-region']['us']['public']['us-geo'])
        api_key = credentials.get('apikey')
        service_instance_id = credentials.get('resource_instance_id')
        auth_endpoint = "https://" + iam_host + "/oidc/token"
        service_endpoint = "https://" + cos_host
        cos = ibm_boto3.client('s3',
                               ibm_api_key_id=api_key,
                               ibm_service_instance_id=service_instance_id,
                               ibm_auth_endpoint=auth_endpoint,
                               config=Config(signature_version='oauth'),
                               endpoint_url=service_endpoint)
        return S3Transfer(cos)
    else:
        raise ValueError(
            'Attempting to use IAM credentials to communicate with COS. IBMBOTO is not installed. '
            'You make use HMAC credentials and the CosClient instead.')


def infer_data_items(expressions):
    '''
    Examine a pandas expression or list of expressions. Identify data items
    in the expressions by looking for df['<data_item>'].
    
    Returns as set of strings.
    '''
    if not isinstance(expressions, list):
        expressions = [expressions]
    regex1 = "df[\'(.+?)\']"
    regex2 = 'df[\"(.+?)\"]'
    data_items = set()
    for e in expressions:
        data_items |= set(re.findall(regex1, e))
        data_items |= set(re.findall(regex2, e))
    return data_items


def get_fn_expression_args(function_metadata, kpi_metadata):
    '''
    Examine a functions metadata dictionary. Identify data items used
    in any expressions that the function has.

    '''

    expressions = []
    args = kpi_metadata.get('input', {})

    for (arg, value) in list(args.items()):
        if arg == 'expression':
            expressions.append(value)
            logger.debug('Found expression %s', value)

    return infer_data_items(expressions)


def log_df_info(df, msg, include_data=False):
    '''
    Log a debugging entry showing first row and index structure
    '''
    try:
        msg = msg + ' df count: %s ' % (len(df.index))
        if df.index.names != [None]:
            msg = msg + ' ; index: %s ' % (','.join(df.index.names))
        else:
            msg = msg + ' ; index is unnamed'
        if include_data:
            msg = msg + ' ; 1st row: '
            try:
                cols = df.head(1).squeeze().to_dict()
                for key, value in list(cols.items()):
                    msg = msg + '%s : %s, ' % (key, value)
            except AttributeError:
                msg = msg + str(df.head(1))
        else:
            msg = msg + ' ; columns: %s' % (','.join(list(df.columns)))
        logger.debug(msg)
        return msg
    except Exception:
        logger.warning('dataframe contents not logged due to an unknown logging error')
        return ''


def resample(df, time_frequency, timestamp, dimensions=None, agg=None, default_aggregate='last'):
    '''
    Resample a dataframe to a new time grain / dimensional grain
    
    Parameters:
    -----------
    df: Pandas dataframe
        Dataframe to resample
    time_frequency: str
        Pandas frequency string
    dimensions: list of strs
        List of columns to group by
    agg : dict
        Pandas aggregate dictionary
    default_aggregate: str
        Default aggregation function to apply for anything not specified in agg
    
    Returns
    -------
    Pandas dataframe
    
    '''
    if dimensions is None:
        dimensions = []
    if agg is None:
        agg = {}

    df = df.reset_index()

    index_cols = [timestamp]
    index_cols.extend(dimensions)
    for r in [x for x in df.columns if x not in index_cols]:
        try:
            agg[r]
        except KeyError:
            agg[r] = default_aggregate

    group_base = [pd.Grouper(key=timestamp, freq=time_frequency)]
    for d in dimensions:
        group_base.append(pd.Grouper(key=d))

    df = df.groupby(group_base).agg(agg)
    df.reset_index(inplace=True)

    return df


class MemoryOptimizer:
    '''
    Util class used to optimize the pipeline memory consumption using native Pandas downcasting
    '''

    def printCurrentMemoryConsumption(self, df):
        logger.info('Memory consumed by the data frame: \n %s' % df.memory_usage(deep=True))

    def printUsagePerType(self, df):
        for dtype in ['float', 'int', 'object']:
            selected_dtype = df.select_dtypes(include=[dtype])
            mean_usage_b = selected_dtype.memory_usage(deep=True).mean()
            mean_usage_mb = mean_usage_b / 1024 ** 2
            logger.info("Average memory usage for {} columns: {:03.2f} MB".format(dtype, mean_usage_mb))

    def downcastInteger(self, df):
        df_new = df.copy()

        logger.info('Applying downcast to Integer columns.')

        try:
            df_int = df_new.select_dtypes(include=['int'])

            if not df_int.empty:
                df_converted = df_int.apply(pd.to_numeric, downcast='unsigned')
                for col in df_converted.columns:
                    df_new[col] = df_converted[col]
        except:
            logger.warning('Not able to downcast Integer')
            return df_new

        return df_new

    def downcastFloat(self, df, precison='float'):
        df_new = df.copy()

        logger.info('Applying downcast to Float columns.')

        try:
            df_float = df_new.select_dtypes(include=['float'])

            if not df_float.empty:
                df_converted = df_float.apply(pd.to_numeric, downcast=precison)
                for col in df_converted.columns:
                    df_new[col] = df_converted[col]
        except:
            logger.warning('Not able to downcast Float types')
            return df_new

        return df_new

    def getColumnsForCategorization(self, df, threshold=0.5):
        '''
        It generates a list of columns that are elegible to be categorized.
        The column name is printed if the number of unique values is proportionally greater than 50% of the
        total number of rows. Threshold is customized.
        '''

        df_new = df.select_dtypes(include=['object']).copy()

        lst_columns = []
        for col in df_new.columns:
            num_unique_values = len(df_new[col].unique())
            num_total_values = len(df_new[col])
            if num_unique_values / num_total_values < threshold:
                logger.info('Column elegible for categorization: %s' % col)
                lst_columns.append(col)

        return lst_columns

    def downcastString(self, df, lst_columns):
        '''
        It converts a data frame column type object into a categorical type
        '''

        logger.info('Applying downcast to String columns. %s' % str(lst_columns))

        df_new = df.select_dtypes(include=['object']).copy()

        try:
            for col in lst_columns:
                df_new.loc[:, col] = df_new[col].astype('category')
        except:
            logger.warning('Not able to downcast String to category')
            return df

        return df_new

    def downcastNumeric(self, df):

        logger.info('Optimizing memory. Before applying downcast.')
        self.printUsagePerType(df)
        self.printCurrentMemoryConsumption(df)

        df_new = self.downcastInteger(df)
        df_new = self.downcastFloat(df_new)

        logger.info('Optimizing memory. After applying downcast.')
        self.printUsagePerType(df_new)
        self.printCurrentMemoryConsumption(df_new)

        return df_new


def freq_to_timedelta(freq):
    '''
    The pandas to_timedelta does not handle the full set of
    set of pandas frequency abbreviations. Convert to supported
    abbreviation and the use to_timedelta.
    '''
    try:
        freq = freq.replace('T', 'min')
    except AttributeError:
        pass
    return pd.to_timedelta(freq)


class StageException(Exception):
    EXTENSION_DICT = 'extensionDict'
    STAGENAME = 'stageName'
    STAGEINFO = 'stageInfo'

    def __init__(self, msg, stageName=None, stageInfo=None):
        super().__init__(msg)
        setattr(self,
                StageException.EXTENSION_DICT,
                {StageException.STAGENAME: stageName,
                 StageException.STAGEINFO: stageInfo})<|MERGE_RESOLUTION|>--- conflicted
+++ resolved
@@ -27,11 +27,7 @@
     import ibm_boto3
     from ibm_boto3.s3.transfer import S3Transfer
     from ibm_botocore.client import Config
-<<<<<<< HEAD
-except (ImportError, ModuleNotFoundError):
-=======
 except BaseException:
->>>>>>> 726e6f2c
     IBMBOTO_INSTALLED = False
     msg = 'ibm_boto3 is not installed. Use HMAC credentials to communicate with COS.'
     logger.info(msg)
