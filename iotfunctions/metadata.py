--- conflicted
+++ resolved
@@ -211,12 +211,8 @@
     '''
 
     is_entity_type = True
-<<<<<<< HEAD
+    is_local = False
     auto_create_table = True
-=======
-    is_local = False
-    auto_create_table = True        
->>>>>>> 726e6f2c
     log_table = 'KPI_LOGGING'  # deprecated, to be removed
     checkpoint_table = 'KPI_CHECKPOINT'  # deprecated,to be removed
     default_backtrack = None
@@ -268,21 +264,12 @@
     drop_null_class = DropNull
     enable_downcast = False
     allow_projection_list_trim = False
-<<<<<<< HEAD
-
+    
     # deprecated class variables (to be removed)
     _checkpoint_by_entity = True  # manage a separate checkpoint for each entity instance
-
-    def __init__(self, name, db, *args, **kwargs):
-
-=======
-    
-    #deprecated class variables (to be removed)
-    _checkpoint_by_entity = True # manage a separate checkpoint for each entity instance
     
     def __init__(self, name, db, *args, **kwargs):
         
->>>>>>> 726e6f2c
         logger.debug('Initializing new entity type using iotfunctions %s',
                      iotf.__version__)
 
@@ -366,11 +353,7 @@
         grains = list(categorized.get('granularity', []))
 
         #  create a database table if needed using cols
-<<<<<<< HEAD
-        if name is not None and db is not None:
-=======
         if name is not None and db is not None and not self.is_local:
->>>>>>> 726e6f2c
             try:
                 self.table = self.db.get_table(self.name, self._db_schema)
             except KeyError:
@@ -1394,15 +1377,9 @@
         if drop_existing and self.db is not None:
             self.db.drop_table(self.name, schema=self._db_schema)
             self.drop_child_tables()
-<<<<<<< HEAD
-
+                
         exclude_cols = ['deviceid', 'devicetype', 'format', 'updated_utc', 'logicalinterface_id', self._timestamp]
-        if self.db is None:
-=======
-                
-        exclude_cols =  ['deviceid','devicetype','format','updated_utc','logicalinterface_id',self._timestamp]  
         if self.db is None or self.is_local:
->>>>>>> 726e6f2c
             write = False
             msg = 'This is a local entity or entity with no database connection, test data will not be written'
             logger.debug(msg)
@@ -1987,7 +1964,6 @@
     '''
     Initialize an entity type using AS Server metadata
     '''
-<<<<<<< HEAD
 
     def __init__(self, logical_name, db, db_schema):
 
@@ -1996,16 +1972,6 @@
                                       object_name=logical_name,
                                       request='GET',
                                       raise_error=True)
-=======
-    
-    def __init__ (self, logical_name, db,db_schema):
-        
-        #get server metadata
-        server_meta = db.http_request(object_type = 'engineInput',
-                                    object_name = logical_name,
-                                    request= 'GET',
-                                    raise_error = True)
->>>>>>> 726e6f2c
         try:
             server_meta = json.loads(server_meta)
         except (TypeError, json.JSONDecodeError):
@@ -2135,57 +2101,8 @@
     Entity type for local testing. No db connection required.
     '''
 
-<<<<<<< HEAD
-    def __init__(self,
-                 name,
-                 columns=None,
-                 constants=None,
-                 granularities=None,
-                 functions=None,
-                 dimension_columns=None
-                 ):
-
-        fn_cols = self._build_cols_for_fns(functions=functions, columns=columns)
-        if columns is None:
-            columns = []
-        columns.extend(fn_cols)
-
-        self.local_columns = columns
-
-        super().__init__(name=name,
-                         db=None,
-                         columns=columns,
-                         constants=constants,
-                         granularities=granularities,
-                         functions=functions,
-                         dimension_columns=dimension_columns,
-                         generate_days=0)
-
-    def _build_cols_for_fns(self, functions, columns=None):
-
-        if functions is None:
-            functions = []
-
-        if columns is None:
-            columns = []
-
-        if not isinstance(functions, list):
-            functions = [functions]
-
-        cols_dict = {}
-        for c in columns:
-            cols_dict[c.name] = c.type
-
-        cols = []
-        for f in functions:
-
-            args = f._get_arg_metadata()
-            for (arg, value) in list(args.items()):
-                datatype = cols_dict.get(value, Float)
-                cols.append(Column(value, datatype))
-=======
     is_local = True
-    
+
     def __init__ (self,
                   name,
                   columns=None,
@@ -2198,21 +2115,21 @@
         if columns is None:
             columns = []
         self.local_columns = list(self._build_cols_for_fns(functions=functions, columns=columns))
-            
+
         args = []
         args.extend(self.local_columns)
-        if not constants is None:
+        if constants is not None:
             args.extend(constants)
-        if not functions is None:
+        if functions is not None:
             args.extend(functions)
-        if not granularities is None:
+        if granularities is not None:
             args.extend(granularities)
 
         super().__init__(name, db, *args, **kwargs)
-                       
-    
-    def _build_cols_for_fns(self,functions,columns=None):
-        
+
+
+    def _build_cols_for_fns(self, functions, columns=None):
+
         '''
         Get a list of dataframe column names referenced as function
         arguments
@@ -2226,7 +2143,7 @@
 
         '''
 
-        #build a dictionary of the known column objects
+        # build a dictionary of the known column objects
         if columns is None:
             columns = []
         cols = set(columns)
@@ -2255,7 +2172,7 @@
                                 logger.warning(('Building column for function input %s with unknown type'
                                                 'Assuming datatype of Float. To change the type, '
                                                 'define a column called %s with the appropriate type'),
-                                               value,value)
+                                                value, value)
                                 cols_dict[value] = Column(value, Float)
 
                     if 'EXPRESSION' in i.tags:
@@ -2265,11 +2182,10 @@
                             if existing_col is None:
                                 logger.warning(('Building column for expression input %s with unknown type'
                                                 'Assuming datatype of Float. To change the type, '
-                                                'define a column called %s with the appropriate type'), c,c)
+                                                'define a column called %s with the appropriate type'), c, c)
                                 cols_dict[c] = Column(c, Float)
 
             cols = set(cols_dict.values())
->>>>>>> 726e6f2c
 
         return cols
 
@@ -2742,19 +2658,12 @@
     Predictive model
     '''
 
-<<<<<<< HEAD
-    def __init__(self, name, estimator, estimator_name, params,
-                 features, target, eval_metric_name, eval_metric_train,
-                 shelf_life_days):
-
-=======
     def __init__(self, name , estimator, estimator_name , params,
                  features, target, eval_metric_name,
                  eval_metric_train=None,
                  eval_metric_test=None,
                  shelf_life_days=None):
         
->>>>>>> 726e6f2c
         self.name = name
         self.target = target
         self.features = features
@@ -2793,19 +2702,11 @@
         logger.info(msg)
         return result
 
-<<<<<<< HEAD
-    def score(self, df):
+    def score (self, df):
         result = self.estimator.score(df[self.features], df[self.target])
-        return result
-
-    def test(self, df):
-=======
-    def score (self,df):
-        result = self.estimator.score(df[self.features],df[self.target])
         return result    
     
-    def test(self,df):
->>>>>>> 726e6f2c
+    def test(self, df):
         self.eval_metric_test = self.score(df)
         msg = 'evaluated model %s with evaluation metric value %s' % (self.name, self.eval_metric_test)
         logger.info(msg)
