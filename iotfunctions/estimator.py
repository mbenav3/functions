import logging
from sklearn import metrics
from .base import BaseRegressor, BaseClassifier
from .bif import AlertHighValue
<<<<<<< HEAD
from .metadata import Model
from .ui import UIMultiItem, UISingle, UISingleItem, UIFunctionOutSingle, UIFunctionOutMulti
=======
from .ui import UIMultiItem, UISingle ,UISingleItem, UIFunctionOutSingle, UIFunctionOutMulti
>>>>>>> 726e6f2c

logger = logging.getLogger(__name__)

PACKAGE_URL = 'git+https://github.com/ibm-watson-iot/functions.git@'
_IS_PREINSTALLED = True


class SimpleAnomaly(BaseRegressor):

    '''
    Sample function uses a regression model to predict the value of one or more output
    variables. It compares the actual value to the prediction and generates an alert 
    when the difference between the actual and predicted value is outside of a threshold.
    '''
    # class variables
    train_if_no_model = True
    estimators_per_execution = 3
    num_rounds_per_estimator = 3

    def __init__(self, features, targets, threshold,
                 predictions=None, alerts=None):
        super().__init__(features=features, targets=targets, predictions=predictions)
        if alerts is None:
            alerts = ['%s_alert' % x for x in self.targets]
        self.alerts = alerts
        self.threshold = threshold

    def execute(self, df):

        df = super().execute(df)
        for i, t in enumerate(self.targets):
            prediction = self.predictions[i]
            df['_diff_'] = (df[t] - df[prediction]).abs()
<<<<<<< HEAD
            alert = AlertHighValue(input_item='_diff_',
                                   upper_threshold=self.threshold,
                                   alert_name=self.alerts[i])
            df = alert.execute(df)

=======
            alert = AlertHighValue(input_item = '_diff_',
                                      upper_threshold = self.threshold,
                                      alert_name = self.alerts[i])
            alert.set_entity_type(self.get_entity_type())
        df = alert.execute(df)
        
>>>>>>> 726e6f2c
        return df

    @classmethod
    def build_ui(cls):
<<<<<<< HEAD
        # define arguments that behave as function inputs
        inputs = [UIMultiItem(name='features', datatype=float, required=True),
                  UIMultiItem(name='targets', datatype=float, required=True, output_item='predictions',
                              is_output_datatype_derived=True),
                  UISingle(name='threshold', datatype=float)]

        # define arguments that behave as function outputs
        outputs = [UIFunctionOutMulti(name='alerts', cardinality_from='targets', is_datatype_derived=False)]

        return (inputs, outputs)

=======
        #define arguments that behave as function inputs
        inputs = []
        inputs.append(UIMultiItem(name='features',
                                  datatype=float,
                                  required=True
                                          ))        
        inputs.append(UIMultiItem(name='targets',
                                  datatype=float,
                                  required=True,
                                  output_item='predictions',
                                  is_output_datatype_derived=True
                                          ))
        inputs.append(UISingle(name='threshold',
                               datatype=float,
                               description=('Threshold for firing an alert. '
                                            'Expressed as absolute value not percent.')))
        #define arguments that behave as function outputs
        outputs = []
        outputs.append(UIFunctionOutMulti(name = 'alerts',
                                          cardinality_from = 'targets',
                                          is_datatype_derived = False,
                                          ))
        
        return (inputs,outputs)    
>>>>>>> 726e6f2c

class SimpleRegressor(BaseRegressor):

    '''
    Sample function that predicts the value of a continuous target variable using the selected list of features.
    This function is intended to demonstrate the basic workflow of training, evaluating, deploying
    using a model. 
    '''
    # class variables
    train_if_no_model = True
    estimators_per_execution = 3
    num_rounds_per_estimator = 3

    def __init__(self, features, targets, predictions=None):
        super().__init__(features=features, targets=targets, predictions=predictions)

<<<<<<< HEAD
=======
    @classmethod
    def build_ui(cls):
        # define arguments that behave as function inputs
        inputs = []
        inputs.append(UIMultiItem(name='features',
                                  datatype=float,
                                  required=True
                                  ))
        inputs.append(UIMultiItem(name='targets',
                                  datatype=float,
                                  required=True,
                                  output_item='predictions',
                                  is_output_datatype_derived=True
                                  ))
        return (inputs,[])
>>>>>>> 726e6f2c

class SimpleClassifier(BaseClassifier):

    '''
    Sample function that predicts the value of a discrete target variable using the selected list of features.
    This function is intended to demonstrate the basic workflow of training, evaluating, deploying
    using a model. 
    '''

    eval_metric = staticmethod(metrics.accuracy_score)
    # class variables
    train_if_no_model = True
    estimators_per_execution = 3
    num_rounds_per_estimator = 3

    def __init__(self, features, targets, predictions=None):
        super().__init__(features=features, targets=targets, predictions=predictions)


<<<<<<< HEAD
=======
    @classmethod
    def build_ui(cls):
        # define arguments that behave as function inputs
        inputs = []
        inputs.append(UIMultiItem(name='features',
                                  datatype=float,
                                  required=True
                                  ))
        inputs.append(UIMultiItem(name='targets',
                                  datatype=float,
                                  required=True,
                                  output_item='predictions',
                                  is_output_datatype_derived=True
                                  ))
        return (inputs,[])
        
>>>>>>> 726e6f2c
class SimpleBinaryClassifier(BaseClassifier):

    '''
    Sample function that predicts the value of a discrete target variable using the selected list of features.
    This function is intended to demonstrate the basic workflow of training, evaluating, deploying
    using a model. 
    '''

    eval_metric = staticmethod(metrics.f1_score)
    # class variables
    train_if_no_model = True
    estimators_per_execution = 3
    num_rounds_per_estimator = 3

    def __init__(self, features, targets, predictions=None):
        super().__init__(features=features, targets=targets, predictions=predictions)
        for t in self.targets:
<<<<<<< HEAD
            self.add_training_expression(t, 'df[%s]=df[%s].astype(bool)' % (t, t))
=======
            self.add_training_expression(t, 'df[%s]=df[%s].astype(bool)' %(t,t))

    @classmethod
    def build_ui(cls):
        # define arguments that behave as function inputs
        inputs = []
        inputs.append(UIMultiItem(name='features',
                                  datatype=float,
                                  required=True
                                  ))
        inputs.append(UIMultiItem(name='targets',
                                  datatype=float,
                                  required=True,
                                  output_item='predictions',
                                  is_output_datatype_derived=True
                                  ))
        return (inputs,[])
>>>>>>> 726e6f2c
<|MERGE_RESOLUTION|>--- conflicted
+++ resolved
@@ -2,12 +2,7 @@
 from sklearn import metrics
 from .base import BaseRegressor, BaseClassifier
 from .bif import AlertHighValue
-<<<<<<< HEAD
-from .metadata import Model
 from .ui import UIMultiItem, UISingle, UISingleItem, UIFunctionOutSingle, UIFunctionOutMulti
-=======
-from .ui import UIMultiItem, UISingle ,UISingleItem, UIFunctionOutSingle, UIFunctionOutMulti
->>>>>>> 726e6f2c
 
 logger = logging.getLogger(__name__)
 
@@ -41,43 +36,22 @@
         for i, t in enumerate(self.targets):
             prediction = self.predictions[i]
             df['_diff_'] = (df[t] - df[prediction]).abs()
-<<<<<<< HEAD
             alert = AlertHighValue(input_item='_diff_',
-                                   upper_threshold=self.threshold,
-                                   alert_name=self.alerts[i])
-            df = alert.execute(df)
-
-=======
-            alert = AlertHighValue(input_item = '_diff_',
-                                      upper_threshold = self.threshold,
-                                      alert_name = self.alerts[i])
+                                      upper_threshold=self.threshold,
+                                      alert_name=self.alerts[i])
             alert.set_entity_type(self.get_entity_type())
         df = alert.execute(df)
         
->>>>>>> 726e6f2c
         return df
 
     @classmethod
     def build_ui(cls):
-<<<<<<< HEAD
-        # define arguments that behave as function inputs
-        inputs = [UIMultiItem(name='features', datatype=float, required=True),
-                  UIMultiItem(name='targets', datatype=float, required=True, output_item='predictions',
-                              is_output_datatype_derived=True),
-                  UISingle(name='threshold', datatype=float)]
-
-        # define arguments that behave as function outputs
-        outputs = [UIFunctionOutMulti(name='alerts', cardinality_from='targets', is_datatype_derived=False)]
-
-        return (inputs, outputs)
-
-=======
         #define arguments that behave as function inputs
         inputs = []
         inputs.append(UIMultiItem(name='features',
                                   datatype=float,
                                   required=True
-                                          ))        
+                                          ))
         inputs.append(UIMultiItem(name='targets',
                                   datatype=float,
                                   required=True,
@@ -95,8 +69,8 @@
                                           is_datatype_derived = False,
                                           ))
         
-        return (inputs,outputs)    
->>>>>>> 726e6f2c
+        return (inputs, outputs)
+
 
 class SimpleRegressor(BaseRegressor):
 
@@ -113,8 +87,6 @@
     def __init__(self, features, targets, predictions=None):
         super().__init__(features=features, targets=targets, predictions=predictions)
 
-<<<<<<< HEAD
-=======
     @classmethod
     def build_ui(cls):
         # define arguments that behave as function inputs
@@ -129,8 +101,7 @@
                                   output_item='predictions',
                                   is_output_datatype_derived=True
                                   ))
-        return (inputs,[])
->>>>>>> 726e6f2c
+        return (inputs, [])
 
 class SimpleClassifier(BaseClassifier):
 
@@ -149,9 +120,6 @@
     def __init__(self, features, targets, predictions=None):
         super().__init__(features=features, targets=targets, predictions=predictions)
 
-
-<<<<<<< HEAD
-=======
     @classmethod
     def build_ui(cls):
         # define arguments that behave as function inputs
@@ -167,8 +135,7 @@
                                   is_output_datatype_derived=True
                                   ))
         return (inputs,[])
-        
->>>>>>> 726e6f2c
+
 class SimpleBinaryClassifier(BaseClassifier):
 
     '''
@@ -186,10 +153,7 @@
     def __init__(self, features, targets, predictions=None):
         super().__init__(features=features, targets=targets, predictions=predictions)
         for t in self.targets:
-<<<<<<< HEAD
             self.add_training_expression(t, 'df[%s]=df[%s].astype(bool)' % (t, t))
-=======
-            self.add_training_expression(t, 'df[%s]=df[%s].astype(bool)' %(t,t))
 
     @classmethod
     def build_ui(cls):
@@ -206,4 +170,3 @@
                                   is_output_datatype_derived=True
                                   ))
         return (inputs,[])
->>>>>>> 726e6f2c
